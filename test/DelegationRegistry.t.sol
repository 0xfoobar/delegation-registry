--- conflicted
+++ resolved
@@ -36,22 +36,14 @@
         vm.assume(vault != address(0) && vault != address(1));
         // Approve
         vm.startPrank(vault);
-<<<<<<< HEAD
         reg.delegateAll(delegate, rights, true);
-=======
-        reg.delegateForAll(delegate, rights, true);
->>>>>>> 1a455442
         assertTrue(reg.checkDelegateForAll(delegate, vault, rights));
         assertTrue(reg.checkDelegateForContract(delegate, vault, contract_, rights));
         assertTrue(reg.checkDelegateForERC721(delegate, vault, contract_, tokenId, rights));
         assertEq(reg.checkDelegateForERC20(delegate, vault, contract_, rights), type(uint256).max);
         assertEq(reg.checkDelegateForERC1155(delegate, vault, contract_, tokenId, rights), type(uint256).max);
         // Revoke
-<<<<<<< HEAD
         reg.delegateAll(delegate, rights, false);
-=======
-        reg.delegateForAll(delegate, rights, false);
->>>>>>> 1a455442
         assertFalse(reg.checkDelegateForAll(delegate, vault, rights));
     }
 
@@ -59,21 +51,13 @@
         vm.assume(vault != address(0) && vault != address(1));
         // Approve
         vm.startPrank(vault);
-<<<<<<< HEAD
         reg.delegateContract(delegate, contract_, rights, true);
-=======
-        reg.delegateForContract(delegate, contract_, rights, true);
->>>>>>> 1a455442
         assertTrue(reg.checkDelegateForContract(delegate, vault, contract_, rights));
         assertTrue(reg.checkDelegateForERC721(delegate, vault, contract_, tokenId, rights));
         assertEq(reg.checkDelegateForERC20(delegate, vault, contract_, rights), type(uint256).max);
         assertEq(reg.checkDelegateForERC1155(delegate, vault, contract_, tokenId, rights), type(uint256).max);
         // Revoke
-<<<<<<< HEAD
         reg.delegateContract(delegate, contract_, rights, false);
-=======
-        reg.delegateForContract(delegate, contract_, rights, false);
->>>>>>> 1a455442
         assertFalse(reg.checkDelegateForContract(delegate, vault, contract_, rights));
     }
 
@@ -81,7 +65,6 @@
         vm.assume(vault != address(0) && vault != address(1));
         // Approve
         vm.startPrank(vault);
-<<<<<<< HEAD
         reg.delegateERC721(delegate, contract_, tokenId, rights, true);
         assertTrue(reg.checkDelegateForERC721(delegate, vault, contract_, tokenId, rights));
         // Revoke
@@ -109,48 +92,14 @@
         assertEq(reg.checkDelegateForERC1155(delegate, vault, contract_, tokenId, rights), amount);
         // Revoke
         reg.delegateERC1155(delegate, contract_, tokenId, amount, rights, false);
-=======
-        reg.delegateForERC721(delegate, contract_, tokenId, rights, true);
-        assertTrue(reg.checkDelegateForERC721(delegate, vault, contract_, tokenId, rights));
-        // Revoke
-        reg.delegateForERC721(delegate, contract_, tokenId, rights, false);
-        assertFalse(reg.checkDelegateForERC721(delegate, vault, contract_, tokenId, rights));
-    }
-
-    function testApproveAndRevokeForBalance(address vault, address delegate, address contract_, uint256 balance) public {
-        vm.assume(vault != address(0) && vault != address(1));
-        // Approve
-        emit log_bytes(abi.encodePacked(balance, rights, delegate, vault, contract_));
-        vm.startPrank(vault);
-        reg.delegateForERC20(delegate, contract_, balance, rights, true);
-        assertEq(reg.checkDelegateForERC20(delegate, vault, contract_, rights), balance);
-        // Revoke
-        reg.delegateForERC20(delegate, contract_, balance, rights, false);
-        assertEq(reg.checkDelegateForERC20(delegate, vault, contract_, rights), 0);
-    }
-
-    function testApproveAndRevokeForTokenBalance(address vault, address delegate, address contract_, uint256 tokenId, uint256 balance) public {
-        vm.assume(vault != address(0) && vault != address(1));
-        // Approve
-        vm.startPrank(vault);
-        reg.delegateForERC1155(delegate, contract_, tokenId, balance, rights, true);
-        assertEq(reg.checkDelegateForERC1155(delegate, vault, contract_, tokenId, rights), balance);
-        // Revoke
-        reg.delegateForERC1155(delegate, contract_, tokenId, balance, rights, false);
->>>>>>> 1a455442
         assertEq(reg.checkDelegateForERC1155(delegate, vault, contract_, tokenId, rights), 0);
     }
 
     function testMultipleDelegationForAll(address vault, address delegate0, address delegate1) public {
         vm.assume(delegate0 != delegate1 && vault != address(0) && vault != address(1));
         vm.startPrank(vault);
-<<<<<<< HEAD
         reg.delegateAll(delegate0, rights, true);
         reg.delegateAll(delegate1, rights, true);
-=======
-        reg.delegateForAll(delegate0, rights, true);
-        reg.delegateForAll(delegate1, rights, true);
->>>>>>> 1a455442
         // Read
         IDelegateRegistry.Delegation[] memory info = reg.getDelegationsForVault(vault);
         assertEq(info.length, 2);
@@ -159,11 +108,7 @@
         assertEq(info[1].vault, vault);
         assertEq(info[1].delegate, delegate1);
         // Remove
-<<<<<<< HEAD
         reg.delegateAll(delegate0, rights, false);
-=======
-        reg.delegateForAll(delegate0, rights, false);
->>>>>>> 1a455442
         info = reg.getDelegationsForVault(vault);
         assertEq(info.length, 1);
     }
@@ -178,11 +123,7 @@
             delegate: delegate0,
             contract_: address(0),
             tokenId: 0,
-<<<<<<< HEAD
             amount: 0,
-=======
-            balance: 0,
->>>>>>> 1a455442
             rights: ""
         });
         info[1] = IDelegateRegistry.BatchDelegation({
@@ -191,11 +132,7 @@
             delegate: delegate1,
             contract_: address(0),
             tokenId: 0,
-<<<<<<< HEAD
             amount: 0,
-=======
-            balance: 0,
->>>>>>> 1a455442
             rights: ""
         });
         reg.batchDelegate(info);
@@ -232,7 +169,6 @@
 
         // vault0 delegates all five tiers to delegate0, and all five giv to delegate1
         vm.startPrank(vault0);
-<<<<<<< HEAD
         reg.delegateAll(delegate0, rights, true);
         reg.delegateContract(delegate0, contract0, rights, true);
         reg.delegateERC721(delegate0, contract0, tokenId0, rights, true);
@@ -251,33 +187,12 @@
         reg.delegateERC721(delegate0, contract0, tokenId0, rights, true);
         reg.delegateERC20(delegate0, contract0, amount0, rights, true);
         reg.delegateERC1155(delegate0, contract0, tokenId0, amount0, rights, true);
-=======
-        reg.delegateForAll(delegate0, rights, true);
-        reg.delegateForContract(delegate0, contract0, rights, true);
-        reg.delegateForERC721(delegate0, contract0, tokenId0, rights, true);
-        reg.delegateForERC20(delegate0, contract0, balance0, rights, true);
-        reg.delegateForERC1155(delegate0, contract0, tokenId0, balance0, rights, true);
-        reg.delegateForAll(delegate1, rights, true);
-        reg.delegateForContract(delegate1, contract1, rights, true);
-        reg.delegateForERC721(delegate1, contract1, tokenId1, rights, true);
-        reg.delegateForERC20(delegate1, contract1, balance1, rights, true);
-        reg.delegateForERC1155(delegate1, contract1, tokenId1, balance1, rights, true);
-
-        // vault1 delegates all five tiers to delegate0
-        changePrank(vault1);
-        reg.delegateForAll(delegate0, rights, true);
-        reg.delegateForContract(delegate0, contract0, rights, true);
-        reg.delegateForERC721(delegate0, contract0, tokenId0, rights, true);
-        reg.delegateForERC20(delegate0, contract0, balance0, rights, true);
-        reg.delegateForERC1155(delegate0, contract0, tokenId0, balance0, rights, true);
->>>>>>> 1a455442
 
         // vault0 revokes all three tiers for delegate0, check incremental decrease in delegate enumerations
         changePrank(vault0);
         // check six in total, three from vault0 and three from vault1
         assertEq(reg.getDelegationsForDelegate(delegate0).length, 10);
         assertEq(reg.getDelegationHashesForDelegate(delegate0).length, 10);
-<<<<<<< HEAD
         reg.delegateAll(delegate0, rights, false);
         assertEq(reg.getDelegationsForDelegate(delegate0).length, 9);
         assertEq(reg.getDelegationHashesForDelegate(delegate0).length, 9);
@@ -291,39 +206,16 @@
         assertEq(reg.getDelegationsForDelegate(delegate0).length, 6);
         assertEq(reg.getDelegationHashesForDelegate(delegate0).length, 6);
         reg.delegateERC1155(delegate0, contract0, tokenId0, amount0, rights, false);
-=======
-        reg.delegateForAll(delegate0, rights, false);
-        assertEq(reg.getDelegationsForDelegate(delegate0).length, 9);
-        assertEq(reg.getDelegationHashesForDelegate(delegate0).length, 9);
-        reg.delegateForContract(delegate0, contract0, rights, false);
-        assertEq(reg.getDelegationsForDelegate(delegate0).length, 8);
-        assertEq(reg.getDelegationHashesForDelegate(delegate0).length, 8);
-        reg.delegateForERC721(delegate0, contract0, tokenId0, rights, false);
-        assertEq(reg.getDelegationsForDelegate(delegate0).length, 7);
-        assertEq(reg.getDelegationHashesForDelegate(delegate0).length, 7);
-        reg.delegateForERC20(delegate0, contract0, balance0, rights, false);
-        assertEq(reg.getDelegationsForDelegate(delegate0).length, 6);
-        assertEq(reg.getDelegationHashesForDelegate(delegate0).length, 6);
-        reg.delegateForERC1155(delegate0, contract0, tokenId0, balance0, rights, false);
->>>>>>> 1a455442
         assertEq(reg.getDelegationsForDelegate(delegate0).length, 5);
         assertEq(reg.getDelegationHashesForDelegate(delegate0).length, 5);
 
         // vault0 re-delegates to delegate0
         changePrank(vault0);
-<<<<<<< HEAD
         reg.delegateAll(delegate0, rights, true);
         reg.delegateContract(delegate0, contract0, rights, true);
         reg.delegateERC721(delegate0, contract0, tokenId0, rights, true);
         reg.delegateERC20(delegate0, contract0, amount0, rights, true);
         reg.delegateERC1155(delegate0, contract0, tokenId0, amount0, rights, true);
-=======
-        reg.delegateForAll(delegate0, rights, true);
-        reg.delegateForContract(delegate0, contract0, rights, true);
-        reg.delegateForERC721(delegate0, contract0, tokenId0, rights, true);
-        reg.delegateForERC20(delegate0, contract0, balance0, rights, true);
-        reg.delegateForERC1155(delegate0, contract0, tokenId0, balance0, rights, true);
->>>>>>> 1a455442
         assertEq(reg.getDelegationsForDelegate(delegate0).length, 10);
         assertEq(reg.getDelegationsForDelegate(delegate1).length, 5);
         assertEq(reg.getDelegationHashesForDelegate(delegate0).length, 10);
@@ -338,21 +230,12 @@
         vm.assume(delegate0 != delegate1);
         vm.assume(contract0 != contract1);
         vm.startPrank(vault);
-<<<<<<< HEAD
         reg.delegateAll(delegate0, rights, true);
         reg.delegateContract(delegate0, contract0, rights, true);
         reg.delegateERC721(delegate0, contract1, tokenId, rights, true);
         reg.delegateERC20(delegate0, contract1, amount, rights, true);
         reg.delegateAll(delegate1, rights, true);
         reg.delegateContract(delegate1, contract0, rights, true);
-=======
-        reg.delegateForAll(delegate0, rights, true);
-        reg.delegateForContract(delegate0, contract0, rights, true);
-        reg.delegateForERC721(delegate0, contract1, tokenId, rights, true);
-        reg.delegateForERC20(delegate0, contract1, balance, rights, true);
-        reg.delegateForAll(delegate1, rights, true);
-        reg.delegateForContract(delegate1, contract0, rights, true);
->>>>>>> 1a455442
 
         // Read
         IDelegateRegistry.Delegation[] memory vaultDelegations;
@@ -365,7 +248,6 @@
         for (uint256 i = start; i < stop; i++) {
             address delegate = address(bytes20(keccak256(abi.encode("delegate", i))));
             address contract_ = address(bytes20(keccak256(abi.encode("contract", i))));
-<<<<<<< HEAD
             uint256 amount = uint256(keccak256(abi.encode("amount", i)));
             uint256 tokenId = uint256(keccak256(abi.encode("tokenId", i)));
             reg.delegateAll(delegate, rights, true);
@@ -373,15 +255,6 @@
             reg.delegateERC20(delegate, contract_, amount, rights, true);
             reg.delegateERC721(delegate, contract_, tokenId, rights, true);
             reg.delegateERC1155(delegate, contract_, tokenId, amount, rights, true);
-=======
-            uint256 balance = uint256(keccak256(abi.encode("balance", i)));
-            uint256 tokenId = uint256(keccak256(abi.encode("tokenId", i)));
-            reg.delegateForAll(delegate, rights, true);
-            reg.delegateForContract(delegate, contract_, rights, true);
-            reg.delegateForERC20(delegate, contract_, balance, rights, true);
-            reg.delegateForERC721(delegate, contract_, tokenId, rights, true);
-            reg.delegateForERC1155(delegate, contract_, tokenId, balance, rights, true);
->>>>>>> 1a455442
         }
     }
 
