--- conflicted
+++ resolved
@@ -138,7 +138,6 @@
         vm.assume(vault != delegate0);
         vm.assume(delegate0 != delegate1);
         vm.startPrank(vault);
-<<<<<<< HEAD
         reg.delegateForAll(delegate0, 1234);
         reg.delegateForContract(delegate0, contract_, 1234);
         reg.delegateForToken(delegate0, contract_, tokenId, 1234);
@@ -146,23 +145,11 @@
         reg.delegateForContract(delegate1, contract_, 1234);
         reg.delegateForToken(delegate1, contract_, tokenId, 1234);
 
-=======
-        reg.delegateForAll(delegate0, true);
-        reg.delegateForContract(delegate0, contract_, true);
-        reg.delegateForToken(delegate0, contract_, tokenId, true);
-        reg.delegateForAll(delegate1, true);
-        reg.delegateForContract(delegate1, contract_, true);
-        reg.delegateForToken(delegate1, contract_, tokenId, true);
-        
->>>>>>> 03e16f69
         // delegate 0 revoke self from being a delegate for vault
         changePrank(delegate0);
         reg.revokeSelf(vault);
         vm.stopPrank();
-<<<<<<< HEAD
         
-=======
->>>>>>> 03e16f69
         // Read
         address[] memory vaultDelegatesForAll = reg.getDelegationsForAll(vault);
         assertEq(vaultDelegatesForAll.length, 1);
@@ -181,7 +168,6 @@
         assertFalse(reg.checkDelegateForToken(delegate0, vault, contract_, tokenId));
         assertTrue(reg.checkDelegateForToken(delegate1, vault, contract_, tokenId));
     }
-<<<<<<< HEAD
 
     function testApproveAndExpireForAll(address vault, address delegate0, address delegate1, address contract_, uint256 tokenId) public {
         vm.assume(vault != delegate0);
@@ -260,6 +246,4 @@
         assertFalse(reg.checkDelegateForToken(delegate0, vault, contract_, tokenId));
         assertTrue(reg.checkDelegateForToken(delegate1, vault, contract_, tokenId));
     }
-=======
->>>>>>> 03e16f69
 }