# token-delegation

<img src="vault.png" width="300" />

## Overview

Welcome! If you're a programmer, view [the specific registry code here](src/DelegationRegistry.sol). If you want to discuss specific open questions, click on the "Issues" tab to leave a comment. If you're interested in integrating this standard into your token project or marketplace, we're in the process of creating example templates - or reach out directly via a [Twitter DM](https://twitter.com/0xfoobar).

<<<<<<< HEAD
We have an exciting group of initial people circling around this standard, including foobar (hi!), punk6529 (open metaverse), loopify (loopiverse), andy8052 (fractional), purplehat (artblocks), emiliano (nftrentals), arran (proof), james (collabland), john (gnosis safe), wwhchung (manifoldxyz) tally labs and many more. The dream is to move from a fragmented world where no individual deployment gets serious use to a global registry where users can register their vault once and use it safely for a variety of airdrops & other claims! Please reach out if interested in helping make this a reality on either the technical, social, or integration side.
=======
We have an exciting group of initial people circling around this standard, including foobar (hi!), punk6529 (open metaverse), loopify (loopiverse), andy8052 (fractional), purplehat (artblocks), arran (proof), james (collabland), john (gnosis safe), wwhchung (manifoldxyz), tally labs and many more. The dream is to move from a fragmented world where no individual deployment gets serious use to a global registry where users can register their vault once and use it safely for a variety of airdrops & other claims! Please reach out if interested in helping make this a reality on either the technical, social, or integration side.
>>>>>>> 61ff2ac9


## Why delegation?

Proving ownership of an asset to a third party application in the Ethereum ecosystem is common. Common examples include claiming airdrops, minting from collection whitelists, and verifying token ownership for a gated discord/telegram channel. Users frequently sign payloads of data to authenticate themselves before gaining access to perform some operation. However, this introduces the danger of accidentally signing a malicious transaction from a cold wallet vault.

While a technical solution that "just works" may appear easy to code up, there's a reason no existing approaches have delighted users and hit mass adoption yet.
- EIP712 signatures are not smart contract compatible. 
- ENS names are a dangerous & clunky dependency not suitable for an EIP standard.
- Some solutions are too specific or hardcoded for general reuse.

## What features does this include?

### Fully Onchain, No EIP 712 signatures
Why? This is critical for smart contract composability, which cannot produce a private key signature. And while we could have two separate paths for delegation setup, one with smart contract calls and one with signature calls, this fragments adoption and developer use. Not to mention that allowing offchain signatures encourages people to interact with their vault and hotwallet in rapid succession, and accidental signatures can float around offchain with no easy way to revoke as we saw with the OpenSea "old ape offer" attack vector. More thoughts in [this tweet](https://twitter.com/0xfoobar/status/1557035539752181762).

### Fully Immutable, No Admin Powers
Why? Because governance is an attack vector. There should be none of it in a neutral trustless delegation standard. The standard is designed to be as flexible as possible, but upgrades are always possible by deploying a new registry with different functionality.

### Fully Extensible, User-Defined Roles
Why? Because we can't anticipate all the future use cases for delegation today. The registry should accomodate novel and distinct roles, via an [EIP-165-esque hashlist](https://eips.ethereum.org/EIPS/eip-165) for specific permissions. We will hardcode token-specific methods to ease adoption as well.

### Fully Standalone, No External Dependencies
Why? Because external dependencies are an unnecessary attack vector. 

### Fully Identifiable, Clear Unique Method Names
Why? Delegation is distinct from token ownership. Delegation implies the ability to claim or act on behalf of a token owner, but it does not imply the ability to move the token. So method names such as `balanceOf()` and `ownerOf()` should be avoided at all costs, replaced with clear method names that make it clear the hotwallet has delegation powers but not token ownership powers.

### Reusable Global Registry w/ Same Address Across Multiple EVM Chains
Why? For ease of use and adoption. It should also be a vanity address that's clearly distinguishable from others via CREATE2, either leading zeros or some fun prefix/postfix.

## Why not existing solutions?

Sincere appreciation for everyone who's taken a crack at this problem in the past with different tradeoffs. Comparison is done not to denigrate, but with the goal of hitting the best unified standard for mass adoption.

ENS delegation via [EIP-5131](https://eips.ethereum.org/EIPS/eip-5131): ENS is an offshore foundation with a for-profit token that charges rent for every new domain registration. We applaud the widespread adoption it's gotten, however this is a dangerous dependency for what should be a timeless standard. Additionally, delegations for a fresh wallet should be free (only gas) rather than costing additional economic rents.

wenew's approach via [HotWalletProxy](https://github.com/wenewlabs/public/blob/main/HotWalletProxy/HotWalletProxy.sol): This is the right directional approach, with an onchain registry that can be set via either a vault transaction or a vault signature submitted from a hot wallet. However it doesn't provide enough generalizability of drilling down into specific collections or specific tokens, the `ownerOf()` method naming overlaps with existing standards, and doesn't generalize to other types of delegation such as governance-specific standards. Delegation should be explicit rather than overwriting existing ERC721 method names.

### Open Questions
Please open an issue or pull request if you have ideas or code for how to address these issues, or thoughts on how important they are compared to a simple interface.

Can we get onchain enumeration?  
Can we get multiple delegation?  
Can we get timelocked delegation?  
Does the ENS fuse wrapper match what we're doing here?  <|MERGE_RESOLUTION|>--- conflicted
+++ resolved
@@ -6,11 +6,7 @@
 
 Welcome! If you're a programmer, view [the specific registry code here](src/DelegationRegistry.sol). If you want to discuss specific open questions, click on the "Issues" tab to leave a comment. If you're interested in integrating this standard into your token project or marketplace, we're in the process of creating example templates - or reach out directly via a [Twitter DM](https://twitter.com/0xfoobar).
 
-<<<<<<< HEAD
 We have an exciting group of initial people circling around this standard, including foobar (hi!), punk6529 (open metaverse), loopify (loopiverse), andy8052 (fractional), purplehat (artblocks), emiliano (nftrentals), arran (proof), james (collabland), john (gnosis safe), wwhchung (manifoldxyz) tally labs and many more. The dream is to move from a fragmented world where no individual deployment gets serious use to a global registry where users can register their vault once and use it safely for a variety of airdrops & other claims! Please reach out if interested in helping make this a reality on either the technical, social, or integration side.
-=======
-We have an exciting group of initial people circling around this standard, including foobar (hi!), punk6529 (open metaverse), loopify (loopiverse), andy8052 (fractional), purplehat (artblocks), arran (proof), james (collabland), john (gnosis safe), wwhchung (manifoldxyz), tally labs and many more. The dream is to move from a fragmented world where no individual deployment gets serious use to a global registry where users can register their vault once and use it safely for a variety of airdrops & other claims! Please reach out if interested in helping make this a reality on either the technical, social, or integration side.
->>>>>>> 61ff2ac9
 
 
 ## Why delegation?
