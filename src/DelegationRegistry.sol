// SPDX-License-Identifier: MIT

pragma solidity ^0.8.16;

import {EnumerableSet} from "openzeppelin-contracts/contracts/utils/structs/EnumerableSet.sol";
import {ERC165} from "openzeppelin-contracts/contracts/utils/introspection/ERC165.sol";
import {IDelegationRegistry} from "./IDelegationRegistry.sol";

/** 
* @title An immutable registry contract to be deployed as a standalone primitive
* @dev New project launches can read previous cold wallet -> hot wallet delegations from here and integrate those permissions into their flow
* contributors: foobar (0xfoobar), punk6529 (open metaverse), loopify (loopiverse), andy8052 (fractional), purplehat (artblocks), emiliano (nftrentals),
*               arran (proof), james (collabland), john (gnosis safe), wwhchung (manifoldxyz) tally labs and many more
*/

contract DelegationRegistry is IDelegationRegistry, ERC165 {
    using EnumerableSet for EnumerableSet.AddressSet;

    /// @notice The global mapping and single source of truth for delegations
    mapping(bytes32 => bool) private delegations;

    /// @notice A mapping of wallets to versions (for cheap revocation)
    mapping(address => uint256) private vaultVersion;

    /// @notice A mapping of wallets to delegates to versions (for cheap revocation)
    mapping(address => mapping(address => uint256)) private delegateVersion;

    /// @notice A secondary mapping to return onchain enumerability of wallet-level delegations
    /// @notice vault -> vaultVersion -> delegates
    mapping(address => mapping (uint256 => EnumerableSet.AddressSet)) private delegationsForAll;

    /// @notice A secondary mapping to return onchain enumerability of contract-level delegations
    /// @notice vault -> vaultVersion -> contract -> delegates
    mapping(address => mapping (uint256 => mapping(address => EnumerableSet.AddressSet))) private delegationsForContract;

    /// @notice A secondary mapping to return onchain enumerability of token-level delegations
    /// @notice vault -> vaultVersion -> contract -> tokenId -> delegates
    mapping(address => mapping (uint256 => mapping(address => mapping(uint256 => EnumerableSet.AddressSet)))) internal delegationsForToken;

    /** 
    * See {IERC165-supportsInterface}.
    */
    function supportsInterface(bytes4 interfaceId) public view virtual override(ERC165) returns (bool) {
        return interfaceId == type(IDelegationRegistry).interfaceId || super.supportsInterface(interfaceId);
    }

    /** -----------  WRITE ----------- */

    /** 
    * See {IDelegationRegistry-delegateForAll}.
    */
    function delegateForAll(address delegate, bool value) external override {
        bytes32 delegateHash = keccak256(abi.encode(delegate, msg.sender, vaultVersion[msg.sender], delegateVersion[msg.sender][delegate]));
        delegations[delegateHash] = value;
        _setDelegationEnumeration(delegationsForAll[msg.sender][vaultVersion[msg.sender]], delegate, value);
        emit IDelegationRegistry.DelegateForAll(msg.sender, delegate, value);
    }

    /** 
    * See {IDelegationRegistry-delegateForContract}.
    */
    function delegateForContract(address delegate, address contract_, bool value) external override {
        bytes32 delegateHash = keccak256(abi.encode(delegate, msg.sender, contract_, vaultVersion[msg.sender], delegateVersion[msg.sender][delegate]));
        delegations[delegateHash] = value;
        _setDelegationEnumeration(delegationsForContract[msg.sender][vaultVersion[msg.sender]][contract_], delegate, value);
        emit IDelegationRegistry.DelegateForContract(msg.sender, delegate, contract_, value);
    }

    /** 
    * See {IDelegationRegistry-delegateForToken}.
    */
    function delegateForToken(address delegate, address contract_, uint256 tokenId, bool value) external override {
        bytes32 delegateHash = keccak256(abi.encode(delegate, msg.sender, contract_, tokenId, vaultVersion[msg.sender], delegateVersion[msg.sender][delegate]));
        delegations[delegateHash] = value;
        _setDelegationEnumeration(delegationsForToken[msg.sender][vaultVersion[msg.sender]][contract_][tokenId], delegate, value);
        emit IDelegationRegistry.DelegateForToken(msg.sender, delegate, contract_, tokenId, value);
    }

    function _setDelegationEnumeration(EnumerableSet.AddressSet storage set, address key, bool value) internal {
        if (value) {
            set.add(key);
        } else {
            set.remove(key);
        }
    }

    /**
    * See {IDelegationRegistry-revokeAllDelegates}.
    */
    function revokeAllDelegates() external override {
        vaultVersion[msg.sender]++;
        emit IDelegationRegistry.RevokeAllDelegates(msg.sender);
    }

<<<<<<< HEAD
     /**
    * See {IDelegationRegistry-revokeDelegate}.
    */
    function revokeDelegate(address delegate) external override {
        delegateVersion[msg.sender][delegate]++;
        // Remove delegate from enumerations
        delegationsForAll[msg.sender][vaultVersion[msg.sender]].remove(delegate);
        // For delegationsForContract and delegationsForToken, filter in the view
        // functions
        emit IDelegationRegistry.RevokeDelegate(msg.sender, delegate);
=======
    /**
    * See {IDelegationRegistry-revokeDelegate}.
    */
    function revokeDelegate(address delegate) external override {
        _revokeDelegate(delegate, msg.sender);
    }

    /**
    * See {IDelegationRegistry-revokeSelf}.
    */
    function revokeSelf(address vault) external override {
        _revokeDelegate(msg.sender, vault);
    }

    function _revokeDelegate(address delegate, address vault) internal {
        delegateVersion[vault][delegate]++;
        // Remove delegate from enumerations
        delegationsForAll[vault][vaultVersion[vault]].remove(delegate);
        // For delegationsForContract and delegationsForToken, filter in the view
        // functions
        emit IDelegationRegistry.RevokeDelegate(vault, msg.sender);
>>>>>>> 61ff2ac9
    }

    /** -----------  READ ----------- */

    /**
    * See {IDelegationRegistry-getDelegationsForAll}.
    */
    function getDelegationsForAll(address vault) external view returns (address[] memory) {
        return delegationsForAll[vault][vaultVersion[vault]].values();
    }

    /**
    * See {IDelegationRegistry-getDelegationsForContract}.
    */
    function getDelegationsForContract(address vault, address contract_) external view override returns (address[] memory delegates) {
        EnumerableSet.AddressSet storage potentialDelegates = delegationsForContract[vault][vaultVersion[vault]][contract_];
        uint256 potentialDelegatesLength = potentialDelegates.length();
        uint256 delegateCount = 0;
        delegates = new address[](potentialDelegatesLength);
        for (uint256 i = 0; i < potentialDelegatesLength;) {
            if (checkDelegateForContract(potentialDelegates.at(i), vault, contract_)) {
                delegates[delegateCount] = potentialDelegates.at(i);
                delegateCount++;
            }
            unchecked {
                ++i;
            }
        }
        if (potentialDelegatesLength > delegateCount) {
            assembly { 
                let decrease := sub(potentialDelegatesLength, delegateCount)
                mstore(delegates, sub(mload(delegates), decrease))
            }
        }
    }

    /**
    * See {IDelegationRegistry-getDelegationsForToken}.
    */
    function getDelegationsForToken(address vault, address contract_, uint256 tokenId) external view override returns (address[] memory delegates) {
        // Since we cannot easily invalidate delegates on the enumeration (see revokeDelegates)
        // we will need to filter out invalid entries
        EnumerableSet.AddressSet storage potentialDelegates = delegationsForToken[vault][vaultVersion[vault]][contract_][tokenId];
        uint256 potentialDelegatesLength = potentialDelegates.length();
        uint256 delegateCount = 0;
        delegates = new address[](potentialDelegatesLength);
        for (uint256 i = 0; i < potentialDelegatesLength;) {
            if (checkDelegateForToken(potentialDelegates.at(i), vault, contract_, tokenId)) {
                delegates[delegateCount] = potentialDelegates.at(i);
                delegateCount++;
            }
            unchecked {
                ++i;
            }
        }
        if (potentialDelegatesLength > delegateCount) {
            assembly { 
                let decrease := sub(potentialDelegatesLength, delegateCount)
                mstore(delegates, sub(mload(delegates), decrease))
            }
        }
    }

    /** 
    * See {IDelegationRegistry-checkDelegateForAll}.
    */
    function checkDelegateForAll(address delegate, address vault) public view override returns (bool) {
        bytes32 delegateHash = keccak256(abi.encode(delegate, vault, vaultVersion[vault], delegateVersion[vault][delegate]));
        return delegations[delegateHash];
    }

    /** 
    * See {IDelegationRegistry-checkDelegateForAll}.
    */ 
    function checkDelegateForContract(address delegate, address vault, address contract_) public view override returns (bool) {
        bytes32 delegateHash = keccak256(abi.encode(delegate, vault, contract_, vaultVersion[vault], delegateVersion[vault][delegate]));
        return delegations[delegateHash] ? true : checkDelegateForAll(delegate, vault);
    }
    
    /** 
    * See {IDelegationRegistry-checkDelegateForToken}.
    */
    function checkDelegateForToken(address delegate, address vault, address contract_, uint256 tokenId) public view override returns (bool) {
        bytes32 delegateHash = keccak256(abi.encode(delegate, vault, contract_, tokenId, vaultVersion[vault], delegateVersion[vault][delegate]));
        return delegations[delegateHash] ? true : checkDelegateForContract(delegate, vault, contract_);
    }
}<|MERGE_RESOLUTION|>--- conflicted
+++ resolved
@@ -92,18 +92,6 @@
         emit IDelegationRegistry.RevokeAllDelegates(msg.sender);
     }
 
-<<<<<<< HEAD
-     /**
-    * See {IDelegationRegistry-revokeDelegate}.
-    */
-    function revokeDelegate(address delegate) external override {
-        delegateVersion[msg.sender][delegate]++;
-        // Remove delegate from enumerations
-        delegationsForAll[msg.sender][vaultVersion[msg.sender]].remove(delegate);
-        // For delegationsForContract and delegationsForToken, filter in the view
-        // functions
-        emit IDelegationRegistry.RevokeDelegate(msg.sender, delegate);
-=======
     /**
     * See {IDelegationRegistry-revokeDelegate}.
     */
@@ -125,7 +113,6 @@
         // For delegationsForContract and delegationsForToken, filter in the view
         // functions
         emit IDelegationRegistry.RevokeDelegate(vault, msg.sender);
->>>>>>> 61ff2ac9
     }
 
     /** -----------  READ ----------- */
