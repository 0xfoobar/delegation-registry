// SPDX-License-Identifier: MIT

pragma solidity ^0.8.16;

import {EnumerableSet} from "openzeppelin-contracts/contracts/utils/structs/EnumerableSet.sol";
import {ERC165} from "openzeppelin-contracts/contracts/utils/introspection/ERC165.sol";
import {IDelegationRegistry} from "./IDelegationRegistry.sol";

/** 
* @title An immutable registry contract to be deployed as a standalone primitive
* @dev New project launches can read previous cold wallet -> hot wallet delegations from here and integrate those permissions into their flow
* contributors: foobar (0xfoobar), punk6529 (open metaverse), loopify (loopiverse), andy8052 (fractional), purplehat (artblocks), emiliano (nftrentals),
*               arran (proof), james (collabland), john (gnosis safe), wwhchung (manifoldxyz), rusowsky (0xrusowsky), tally labs and many more
*/

contract DelegationRegistry is IDelegationRegistry, ERC165 {
    using EnumerableSet for EnumerableSet.AddressSet;

    /// @notice The global mapping and single source of truth for delegations
    mapping(bytes32 => uint256) private delegations;

    /// @notice A mapping of wallets to versions (for cheap revocation)
    mapping(address => uint256) private vaultVersion;

    /// @notice A mapping of wallets to delegates to versions (for cheap revocation)
    mapping(address => mapping(address => uint256)) private delegateVersion;

    /// @notice A secondary mapping to return onchain enumerability of wallet-level delegations
    /// @notice vault -> vaultVersion -> delegates
    mapping(address => mapping (uint256 => EnumerableSet.AddressSet)) private delegationsForAll;

    /// @notice A secondary mapping to return onchain enumerability of contract-level delegations
    /// @notice vault -> vaultVersion -> contract -> delegates
    mapping(address => mapping (uint256 => mapping(address => EnumerableSet.AddressSet))) private delegationsForContract;

    /// @notice A secondary mapping to return onchain enumerability of token-level delegations
    /// @notice vault -> vaultVersion -> contract -> tokenId -> delegates
    mapping(address => mapping (uint256 => mapping(address => mapping(uint256 => EnumerableSet.AddressSet)))) internal delegationsForToken;

    /** 
    * See {IERC165-supportsInterface}.
    */
    function supportsInterface(bytes4 interfaceId) public view virtual override(ERC165) returns (bool) {
        return interfaceId == type(IDelegationRegistry).interfaceId || super.supportsInterface(interfaceId);
    }

    /** -----------  WRITE ----------- */

    /** 
    * See {IDelegationRegistry-delegateForAll}.
    */
    function delegateForAll(address delegate, uint256 expiry) external override {
        require(block.timestamp < expiry, "INVALID_EXPIRY");
        bytes32 delegateHash = keccak256(abi.encode(delegate, msg.sender, vaultVersion[msg.sender], delegateVersion[msg.sender][delegate]));
        delegations[delegateHash] = expiry;
        _setDelegationEnumeration(delegationsForAll[msg.sender][vaultVersion[msg.sender]], delegate, expiry);
        emit IDelegationRegistry.DelegateForAll(msg.sender, delegate, expiry);
    }

    /** 
    * See {IDelegationRegistry-delegateForContract}.
    */
    function delegateForContract(address delegate, address contract_, uint256 expiry) external override {
        require(block.timestamp < expiry, "INVALID_EXPIRY");
        bytes32 delegateHash = keccak256(abi.encode(delegate, msg.sender, contract_, vaultVersion[msg.sender], delegateVersion[msg.sender][delegate]));
        delegations[delegateHash] = expiry;
        _setDelegationEnumeration(delegationsForContract[msg.sender][vaultVersion[msg.sender]][contract_], delegate, expiry);
        emit IDelegationRegistry.DelegateForContract(msg.sender, delegate, contract_, expiry);
    }

    /** 
    * See {IDelegationRegistry-delegateForToken}.
    */
    function delegateForToken(address delegate, address contract_, uint256 tokenId, uint256 expiry) external override {
        require(block.timestamp < expiry, "INVALID_EXPIRY");
        bytes32 delegateHash = keccak256(abi.encode(delegate, msg.sender, contract_, tokenId, vaultVersion[msg.sender], delegateVersion[msg.sender][delegate]));
        delegations[delegateHash] = expiry;
        _setDelegationEnumeration(delegationsForToken[msg.sender][vaultVersion[msg.sender]][contract_][tokenId], delegate, expiry);
        emit IDelegationRegistry.DelegateForToken(msg.sender, delegate, contract_, tokenId, expiry);
    }

    function _setDelegationEnumeration(EnumerableSet.AddressSet storage set, address key, uint256 expiry) internal {
        if (expiry != 0) {
            set.add(key);
        } else {
            set.remove(key);
        }
    }

    /**
    * See {IDelegationRegistry-revokeAllDelegates}.
    */
    function revokeAllDelegates() external override {
        vaultVersion[msg.sender]++;
        emit IDelegationRegistry.RevokeAllDelegates(msg.sender);
    }

    /**
    * See {IDelegationRegistry-revokeDelegate}.
    */
    function revokeDelegate(address delegate) external override {
<<<<<<< HEAD
            _revokeDelegate(delegate, msg.sender);
=======
        _revokeDelegate(delegate, msg.sender);
>>>>>>> 03e16f69
    }

    /**
    * See {IDelegationRegistry-revokeSelf}.
    */
    function revokeSelf(address vault) external override {
        _revokeDelegate(msg.sender, vault);
    }

<<<<<<< HEAD
    /** 
    * See {IDelegationRegistry-revokeForContract}.
    */
    function revokeForContract(address delegate, address contract_) external override {
        bytes32 delegateHash = keccak256(abi.encode(delegate, msg.sender, contract_, vaultVersion[msg.sender], delegateVersion[msg.sender][delegate]));
        delete delegations[delegateHash];
        _setDelegationEnumeration(delegationsForContract[msg.sender][vaultVersion[msg.sender]][contract_], delegate, 0);
        emit IDelegationRegistry.RevokeForContract(msg.sender, delegate, contract_);
    }
    
    /** 
    * See {IDelegationRegistry-revokeForToken}.
    */
    function revokeForToken(address delegate, address contract_, uint256 tokenId) external override {
        bytes32 delegateHash = keccak256(abi.encode(delegate, msg.sender, contract_, tokenId, vaultVersion[msg.sender], delegateVersion[msg.sender][delegate]));
        delete delegations[delegateHash];
        _setDelegationEnumeration(delegationsForToken[msg.sender][vaultVersion[msg.sender]][contract_][tokenId], delegate, 0);
        emit IDelegationRegistry.RevokeForToken(msg.sender, delegate, contract_, tokenId);
    }

=======
>>>>>>> 03e16f69
    function _revokeDelegate(address delegate, address vault) internal {
        delegateVersion[vault][delegate]++;
        // Remove delegate from enumerations
        delegationsForAll[vault][vaultVersion[vault]].remove(delegate);
        // For delegationsForContract and delegationsForToken, filter in the view
        // functions
        emit IDelegationRegistry.RevokeDelegate(vault, msg.sender);
    }
    
    /** -----------  READ ----------- */

    /**
    * See {IDelegationRegistry-getDelegationsForAll}.
    */
    function getDelegationsForAll(address vault) external view returns (address[] memory delegates) {
        EnumerableSet.AddressSet storage potentialDelegates = delegationsForAll[vault][vaultVersion[vault]];
        uint256 potentialDelegatesLength = potentialDelegates.length();
        uint256 delegateCount = 0;
        delegates = new address[](potentialDelegatesLength);
        for (uint256 i = 0; i < potentialDelegatesLength;) {
            if (checkDelegateForAll(potentialDelegates.at(i), vault)) {
                delegates[delegateCount] = potentialDelegates.at(i);
                delegateCount++;
            }
            unchecked {
                ++i;
            }
        }
        if (potentialDelegatesLength > delegateCount) {
            assembly { 
                let decrease := sub(potentialDelegatesLength, delegateCount)
                mstore(delegates, sub(mload(delegates), decrease))
            }
        }
    }

    /**
    * See {IDelegationRegistry-getDelegationsForContract}.
    */
    function getDelegationsForContract(address vault, address contract_) external view override returns (address[] memory delegates) {
        EnumerableSet.AddressSet storage potentialDelegates = delegationsForContract[vault][vaultVersion[vault]][contract_];
        uint256 potentialDelegatesLength = potentialDelegates.length();
        uint256 delegateCount = 0;
        delegates = new address[](potentialDelegatesLength);
        for (uint256 i = 0; i < potentialDelegatesLength;) {
            if (checkDelegateForContract(potentialDelegates.at(i), vault, contract_)) {
                delegates[delegateCount] = potentialDelegates.at(i);
                delegateCount++;
            }
            unchecked {
                ++i;
            }
        }
        if (potentialDelegatesLength > delegateCount) {
            assembly { 
                let decrease := sub(potentialDelegatesLength, delegateCount)
                mstore(delegates, sub(mload(delegates), decrease))
            }
        }
    }

    /**
    * See {IDelegationRegistry-getDelegationsForToken}.
    */
    function getDelegationsForToken(address vault, address contract_, uint256 tokenId) external view override returns (address[] memory delegates) {
        // Since we cannot easily invalidate delegates on the enumeration (see revokeDelegates)
        // we will need to filter out invalid entries
        EnumerableSet.AddressSet storage potentialDelegates = delegationsForToken[vault][vaultVersion[vault]][contract_][tokenId];
        uint256 potentialDelegatesLength = potentialDelegates.length();
        uint256 delegateCount = 0;
        delegates = new address[](potentialDelegatesLength);
        for (uint256 i = 0; i < potentialDelegatesLength;) {
            if (checkDelegateForToken(potentialDelegates.at(i), vault, contract_, tokenId)) {
                delegates[delegateCount] = potentialDelegates.at(i);
                delegateCount++;
            }
            unchecked {
                ++i;
            }
        }
        if (potentialDelegatesLength > delegateCount) {
            assembly { 
                let decrease := sub(potentialDelegatesLength, delegateCount)
                mstore(delegates, sub(mload(delegates), decrease))
            }
        }
    }

    /** 
    * See {IDelegationRegistry-checkDelegateForAll}.
    */
    function checkDelegateForAll(address delegate, address vault) public view override returns (bool) {
        bytes32 delegateHash = keccak256(abi.encode(delegate, vault, vaultVersion[vault], delegateVersion[vault][delegate]));
        return delegations[delegateHash] > block.timestamp ? true : false;
    }

    /** 
    * See {IDelegationRegistry-checkDelegateForAll}.
    */ 
    function checkDelegateForContract(address delegate, address vault, address contract_) public view override returns (bool) {
        bytes32 delegateHash = keccak256(abi.encode(delegate, vault, contract_, vaultVersion[vault], delegateVersion[vault][delegate]));
        return delegations[delegateHash] > block.timestamp ? true : checkDelegateForAll(delegate, vault);
    }
    
    /** 
    * See {IDelegationRegistry-checkDelegateForToken}.
    */
    function checkDelegateForToken(address delegate, address vault, address contract_, uint256 tokenId) public view override returns (bool) {
        bytes32 delegateHash = keccak256(abi.encode(delegate, vault, contract_, tokenId, vaultVersion[vault], delegateVersion[vault][delegate]));
        return delegations[delegateHash] > block.timestamp ? true : checkDelegateForContract(delegate, vault, contract_);
    }
}<|MERGE_RESOLUTION|>--- conflicted
+++ resolved
@@ -99,11 +99,7 @@
     * See {IDelegationRegistry-revokeDelegate}.
     */
     function revokeDelegate(address delegate) external override {
-<<<<<<< HEAD
-            _revokeDelegate(delegate, msg.sender);
-=======
         _revokeDelegate(delegate, msg.sender);
->>>>>>> 03e16f69
     }
 
     /**
@@ -113,7 +109,6 @@
         _revokeDelegate(msg.sender, vault);
     }
 
-<<<<<<< HEAD
     /** 
     * See {IDelegationRegistry-revokeForContract}.
     */
@@ -134,8 +129,6 @@
         emit IDelegationRegistry.RevokeForToken(msg.sender, delegate, contract_, tokenId);
     }
 
-=======
->>>>>>> 03e16f69
     function _revokeDelegate(address delegate, address vault) internal {
         delegateVersion[vault][delegate]++;
         // Remove delegate from enumerations
