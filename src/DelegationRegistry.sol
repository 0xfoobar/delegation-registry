--- conflicted
+++ resolved
@@ -99,11 +99,7 @@
     * See {IDelegationRegistry-revokeDelegate}.
     */
     function revokeDelegate(address delegate) external override {
-<<<<<<< HEAD
-            _revokeDelegate(delegate, msg.sender);
-=======
         _revokeDelegate(delegate, msg.sender);
->>>>>>> 6af87fbe
     }
 
     /**
@@ -141,7 +137,7 @@
         // functions
         emit IDelegationRegistry.RevokeDelegate(vault, msg.sender);
     }
-    
+
     /** -----------  READ ----------- */
 
     /**
